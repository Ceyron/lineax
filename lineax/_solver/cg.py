--- conflicted
+++ resolved
@@ -12,14 +12,9 @@
 # See the License for the specific language governing permissions and
 # limitations under the License.
 
-<<<<<<< HEAD
-from typing import Any, Callable, ClassVar, Optional
-from typing_extensions import TYPE_CHECKING, TypeAlias
-=======
 from collections.abc import Callable
 from typing import Any, ClassVar, Optional
-from typing_extensions import TypeAlias
->>>>>>> e699688d
+from typing_extensions import TYPE_CHECKING, TypeAlias
 
 import equinox.internal as eqxi
 import jax.lax as lax
